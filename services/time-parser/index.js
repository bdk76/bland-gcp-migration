/**
 * Enhanced Natural Language Time Parser for Medical Appointment Scheduling
 * This service uses Google's Gemini AI to fix speech-to-text errors before parsing
 * Designed for Bland.ai webhook integration in medical scheduling systems
 */

const express = require('express');
const bodyParser = require('body-parser');
const cors = require('cors');
const chrono = require('chrono-node');
const moment = require('moment-timezone');
<<<<<<< HEAD
const crypto = require('crypto');
const { VertexAI } = require('@google-cloud/vertexai');
=======
const { LanguageServiceClient } = require('@google-cloud/language');
>>>>>>> f0b0970a

const app = express();
const PORT = process.env.PORT || 8080;
const languageClient = new LanguageServiceClient();

<<<<<<< HEAD
// Middleware setup
app.use(cors());
app.use(bodyParser.json());

// ====================
// GEMINI AI CONFIGURATION
// ====================
const vertex_ai = new VertexAI({
  project: 'bland-gcp-migration',
  location: 'us-central1'
});
const geminiModel = vertex_ai.preview.getGenerativeModel({
  model: 'gemini-1.5-flash-001',
  generationConfig: {
    maxOutputTokens: 256,
    temperature: 0.1,
    topP: 0.8,
    topK: 40,
  },
});

// ====================
// GEMINI INTELLIGENT CORRECTION
// ====================
async function intelligentSpeechCorrection(garbledText) {
  if (!garbledText || garbledText.length < 2) return garbledText;
  try {
    console.log(`🔧 Gemini fixing garbled text: "${garbledText}"`);
    const prompt = `You are fixing speech-to-text errors for medical appointment scheduling.
    
CRITICAL RULES FOR CORRECTION:
1. Words often stick together: "anytimethisweek" → "any time this week"
2. Numbers are spelled out: "four fifteen ninety four" → "4/15/94"
3. Times are spelled: "three thirty pm" → "3:30 pm"
4. Days run together: "nextmonday" → "next monday"
5. Common phrases: "tomorrowmorning" → "tomorrow morning"

Input text: "${garbledText}"

Output ONLY the corrected text with proper spacing and numbers. Do not add any explanation or change the meaning. Preserve the exact intent for medical scheduling.`;
    const request = { contents: [{ role: 'user', parts: [{ text: prompt }] }] };
    const response = await geminiModel.generateContent(request);
    const correctedText = response.response.candidates[0].content.parts[0].text.trim();
    console.log(`✅ Gemini corrected to: "${correctedText}"`);
    return correctedText;
  } catch (error) {
    console.error('❌ Gemini correction failed, using original:', error.message);
    return garbledText;
  }
}

// ====================
// PARSING LOGIC
// ====================
function parseNaturalTimeWithFallbacks(naturalTime, timezone) {
  const chronoResult = chrono.parseDate(naturalTime, { timezone });
  if (chronoResult) {
    return { date: chronoResult, parser_used: 'chrono' };
  }
  // Add more fallback logic here if needed
  return { date: null, parser_used: 'none' };
=======
// Middleware - These are like the basic tools your server needs
app.use(cors());
app.use(bodyParser.json());

// Health check endpoint - Like checking if the receptionist desk is open
app.get('/health', (req, res) => {
  res.json({ status: 'healthy' });
});

// ====================
// GOOGLE NLP INTEGRATION
// ====================
// This is like having a grammar checker before processing
async function analyzeAndCorrectText(text) {
  try {
    const document = {
      content: text,
      type: 'PLAIN_TEXT',
    };
    const [result] = await languageClient.analyzeSyntax({ document });
    const tokens = result.tokens;
    const correctedText = tokens.map(token => token.text.content).join(' ');
    console.log(`Original text: "${text}" -> Corrected text: "${correctedText}"`);
    return correctedText;
  } catch (error) {
    console.error('Error calling Natural Language API:', error);
    // If Google NLP fails, continue with original text
    return text;
  }
}

// ====================
// NUMBER CONVERSION SYSTEM
// ====================
/**
 * Converts spoken numbers to digits - like a translator for number words
 * Examples: 
 * - "four fifteen ninety four" -> "4/15/94"
 * - "twenty three" -> "23"
 */
function convertSpokenNumbersToDigits(text) {
  // Our number dictionary - maps words to their digit equivalents
  const numberWords = {
    'zero': '0', 'one': '1', 'two': '2', 'three': '3', 'four': '4',
    'five': '5', 'six': '6', 'seven': '7', 'eight': '8', 'nine': '9',
    'ten': '10', 'eleven': '11', 'twelve': '12', 'thirteen': '13',
    'fourteen': '14', 'fifteen': '15', 'sixteen': '16', 'seventeen': '17',
    'eighteen': '18', 'nineteen': '19', 'twenty': '20', 'thirty': '30',
    'forty': '40', 'fifty': '50', 'sixty': '60', 'seventy': '70',
    'eighty': '80', 'ninety': '90'
  };

  let processedText = text;
  
  // Handle compound numbers like "twenty one" -> "21"
  processedText = processedText.replace(
    /\b(twenty|thirty|forty|fifty|sixty|seventy|eighty|ninety)[\s-]?(one|two|three|four|five|six|seven|eight|nine)\b/gi, 
    (match, tens, ones) => {
      const tensDigit = numberWords[tens.toLowerCase()];
      const onesDigit = numberWords[ones.toLowerCase()];
      return String(parseInt(tensDigit) + parseInt(onesDigit));
    }
  );

  // Look for date patterns (like when someone says "four fifteen ninety four" for 4/15/94)
  const datePattern = /\b(one|two|three|four|five|six|seven|eight|nine|ten|eleven|twelve|thirteen|fourteen|fifteen|sixteen|seventeen|eighteen|nineteen|twenty|thirty|forty|fifty|sixty|seventy|eighty|ninety|twenty[\s-]?one|twenty[\s-]?two|twenty[\s-]?three|twenty[\s-]?four|twenty[\s-]?five|twenty[\s-]?six|twenty[\s-]?seven|twenty[\s-]?eight|twenty[\s-]?nine|thirty[\s-]?one)\s+(one|two|three|four|five|six|seven|eight|nine|ten|eleven|twelve|thirteen|fourteen|fifteen|sixteen|seventeen|eighteen|nineteen|twenty|twenty[\s-]?one|twenty[\s-]?two|twenty[\s-]?three|twenty[\s-]?four|twenty[\s-]?five|twenty[\s-]?six|twenty[\s-]?seven|twenty[\s-]?eight|twenty[\s-]?nine|thirty|thirty[\s-]?one)\s+(ninety|nineteen|twenty|twenty[\s-]?one|twenty[\s-]?two|twenty[\s-]?three|twenty[\s-]?four|twenty[\s-]?five|twenty[\s-]?six|twenty[\s-]?seven|twenty[\s-]?eight|twenty[\s-]?nine|thirty|thirty[\s-]?one)[ -]?(one|two|three|four|five|six|seven|eight|nine)?\b/gi; // Corrected   and - for space and hyphen
  
  processedText = processedText.replace(datePattern, (match) => {
    const parts = match.split(/\s+/);
    const converted = parts.map(part => {
      if (/^\d+$/.test(part)) return part;
      const lower = part.toLowerCase();
      return numberWords[lower] || part;
    });
    
    // Format as MM/DD/YY or MM/DD/YYYY
    if (converted.length >= 3 && converted.every(p => /^\d+$/.test(p))) {
      const month = converted[0];
      const day = converted[1];
      let year = converted.slice(2).join('');
      
      // Assume 1900s for years > 30, 2000s for years <= 30
      if (year.length === 2) {
        year = parseInt(year) > 30 ? '19' + year : '20' + year;
      }
      
      return `${month}/${day}/${year}`;
    }
    return match;
  });

  // Replace any remaining standalone number words
  for (const [word, digit] of Object.entries(numberWords)) {
    const regex = new RegExp(`\b${word}\b`, 'gi');
    processedText = processedText.replace(regex, digit);
  }

  console.log(`Number conversion: "${text}" -> "${processedText}"`);
  return processedText;
}

// ====================
// WORD SEPARATION SYSTEM
// ====================
/**
 * Separates words that got stuck together - like adding spaces to "anytimethisweek"
 */
function enhancedWordSeparation(text) {
  // All the keywords we want to separate
  const timeKeywords = [
    'anytime', 'any', 'time', 'day', 'this', 'next', 'last', 
    'week', 'month', 'year', 'morning', 'afternoon', 'evening', 
    'night', 'today', 'tomorrow', 'yesterday'
  ];
  
  const dayNames = [
    'monday', 'tuesday', 'wednesday', 'thursday', 
    'friday', 'saturday', 'sunday'
  ];
  
  const monthNames = [
    'january', 'february', 'march', 'april', 'may', 'june', 
    'july', 'august', 'september', 'october', 'november', 'december'
  ];
  
  // Sort by length (longest first) to avoid partial matches
  const allKeywords = [...timeKeywords, ...dayNames, ...monthNames]
    .sort((a, b) => b.length - a.length);

  // Create a single regex to find all keywords
  const regex = new RegExp(`(${allKeywords.join('|')})`, 'gi');
  
  // Replace occurrences, adding spaces around them, then clean up multiple spaces
  let separated = text.replace(regex, ' $1 ').trim();
  separated = separated.replace(/\s+/g, ' ');

  // Special case: "anytime" should be "any time"
  separated = separated.replace(/\banytime\b/gi, 'any time');
  
  console.log(`New separation: "${text}" -> "${separated}"`);
  return separated;
}

// ====================
// MAIN PREPROCESSING FUNCTION
// ====================
/**
 * The main text cleaner - runs all preprocessing steps in order
 */
function preprocessNaturalTime(text) {
  if (!text || typeof text !== 'string') {
    return '';
  }

  let cleanedText = text.toLowerCase();
  
  // Step 1: Convert spoken numbers to digits
  cleanedText = convertSpokenNumbersToDigits(cleanedText);
  
  // Step 2: Separate stuck-together words
  cleanedText = enhancedWordSeparation(cleanedText);
  
  // Step 3: Fix common typos
  const typoMap = {
    'tomorow': 'tomorrow',
    'tommorow': 'tomorrow',
    'wendsday': 'wednesday',
    'wensday': 'wednesday',
    'thrusday': 'thursday',
    'febuary': 'february',
    'janurary': 'january'
  };
  for (const [typo, correct] of Object.entries(typoMap)) {
    cleanedText = cleanedText.replace(new RegExp(`\b${typo}\b`, 'g'), correct);
  }
  
  // Step 4: Normalize common synonyms
  const synonymMap = {
    'noon': '12:00pm',
    'midday': '12:00pm',
    'midnight': '12:00am',
    'end of the week': 'friday',
    'eod': '5:00pm',
    'end of day': '5:00pm'
  };
  for (const [synonym, standard] of Object.entries(synonymMap)) {
    cleanedText = cleanedText.replace(new RegExp(`\b${synonym}\b`, 'g'), standard);
  }
  
  // Step 5: Clean up extra spaces
  cleanedText = cleanedText.replace(/\s+/g, ' ').trim();
  
  console.log(`Full preprocessing: "${text}" -> "${cleanedText}"`);
  return cleanedText;
}

// ====================
// FALLBACK APPOINTMENT PARSER
// ====================
/**
 * Catches common appointment phrases that chrono might miss
 * This is your safety net for patient scheduling
 */
function fallbackAppointmentParser(text, timezone) {
  const lowerText = text.toLowerCase().trim();
  const today = moment.tz(timezone);
  
  // Common appointment request patterns
  const appointmentPatterns = {
    'any time this week': {
      date: today.clone().endOf('week').format('YYYY-MM-DD'),
      time_of_day: 'any',
      confidence: 'high',
      flexible: true,
      date_range: {
        start: today.clone().startOf('week').format('YYYY-MM-DD'),
        end: today.clone().endOf('week').format('YYYY-MM-DD')
      }
    },
    'any time next week': {
      date: today.clone().add(1, 'week').endOf('week').format('YYYY-MM-DD'),
      time_of_day: 'any',
      confidence: 'high',
      flexible: true,
      date_range: {
        start: today.clone().add(1, 'week').startOf('week').format('YYYY-MM-DD'),
        end: today.clone().add(1, 'week').endOf('week').format('YYYY-MM-DD')
      }
    },
    'whenever': {
      date: today.clone().add(7, 'days').format('YYYY-MM-DD'),
      time_of_day: 'any',
      confidence: 'medium',
      flexible: true,
      note: 'Patient is flexible - suggest next available'
    },
    'as soon as possible': {
      date: today.format('YYYY-MM-DD'),
      time_of_day: 'any',
      confidence: 'high',
      urgent: true,
      note: 'Patient needs urgent appointment'
    },
    'asap': {
      date: today.format('YYYY-MM-DD'),
      time_of_day: 'any',
      confidence: 'high',
      urgent: true,
      note: 'Patient needs urgent appointment'
    },
    'next available': {
      date: today.format('YYYY-MM-DD'),
      time_of_day: 'any',
      confidence: 'high',
      urgent: true,
      note: 'Patient wants next available slot'
    }
  };
  
  // Check for exact matches
  if (appointmentPatterns[lowerText]) {
    console.log(`Fallback parser matched: "${lowerText}"`);
    return appointmentPatterns[lowerText];
  }
  
  // Check for partial pattern matches
  const partialPatterns = [
    {
      regex: /\b(any time|whenever)\s+(this|next)\s+week\b/i,
      handler: (match) => {
        const isNext = match.includes('next');
        const weekOffset = isNext ? 1 : 0;
        return {
          date: today.clone().add(weekOffset, 'week').endOf('week').format('YYYY-MM-DD'),
          time_of_day: 'any',
          confidence: 'high',
          flexible: true,
          date_range: {
            start: today.clone().add(weekOffset, 'week').startOf('week').format('YYYY-MM-DD'),
            end: today.clone().add(weekOffset, 'week').endOf('week').format('YYYY-MM-DD')
          }
        };
      }
    },
    {
      regex: /\b(morning|afternoon|evening)\s+(appointment|slot|time)\b/i,
      handler: (match) => {
        const timeOfDay = match.includes('morning') ? 'morning' : 
                         match.includes('afternoon') ? 'afternoon' : 'evening';
        return {
          date: today.format('YYYY-MM-DD'),
          time_of_day: timeOfDay,
          confidence: 'medium',
          note: `Patient prefers ${timeOfDay} appointment`
        };
      }
    },
    {
      regex: /\b(first|earliest)\s+(available|appointment|slot)\b/i,
      handler: () => ({
        date: today.format('YYYY-MM-DD'),
        time_of_day: 'any',
        confidence: 'high',
        urgent: true,
        note: 'Patient wants first available slot'
      })
    }
  ];
  
  // Try each pattern
  for (const pattern of partialPatterns) {
    const match = lowerText.match(pattern.regex);
    if (match) {
      console.log(`Fallback parser partial match: "${lowerText}"`);
      return pattern.handler(match[0]);
    }
  }
  
  return null;
}

// ====================
// PARTIAL INFO EXTRACTOR
// ====================
/**
 * Tries to extract ANY useful information from the text
 * Like salvaging clues from a garbled message
 */
function extractPartialTimeInfo(text) {
  const lowerText = text.toLowerCase();
  const extracted = {
    date: null,
    time_of_day: 'any',
    confidence: 'low',
    partial_info: {}
  };
  
  // Look for time of day preferences
  if (lowerText.includes('morning') || lowerText.includes('am')) {
    extracted.time_of_day = 'morning';
    extracted.partial_info.time_preference = 'morning';
  } else if (lowerText.includes('afternoon') || lowerText.includes('pm')) {
    extracted.time_of_day = 'afternoon';
    extracted.partial_info.time_preference = 'afternoon';
  } else if (lowerText.includes('evening') || lowerText.includes('night')) {
    extracted.time_of_day = 'evening';
    extracted.partial_info.time_preference = 'evening';
  }
  
  // Look for urgency indicators
  if (lowerText.includes('urgent') || lowerText.includes('asap') || 
      lowerText.includes('emergency') || lowerText.includes('soon')) {
    extracted.urgent = true;
    extracted.partial_info.urgency = 'high';
  }
  
  // Look for flexibility indicators
  if (lowerText.includes('any') || lowerText.includes('flexible') || 
      lowerText.includes('whenever') || lowerText.includes('open')) {
    extracted.flexible = true;
    extracted.partial_info.flexibility = 'high';
  }
  
  // Look for day references
  const days = ['monday', 'tuesday', 'wednesday', 'thursday', 'friday', 'saturday', 'sunday'];
  for (const day of days) {
    if (lowerText.includes(day)) {
      extracted.partial_info.mentioned_day = day;
    }
  }
  
  // Only return if we found something useful
  if (Object.keys(extracted.partial_info).length > 0) {
    return extracted;
  }
  
  return null;
}

// ====================
// ORIGINAL CHRONO PARSER (UPDATED)
// ====================
/**
 * Original parser using chrono-node library
 */
function parseNaturalTime(naturalTime, timezone) {
  try {
    const referenceDate = moment.tz(timezone).toDate();
    
    const results = chrono.parse(naturalTime, referenceDate, { 
      forwardDate: true
    });

    if (!results || results.length === 0) {
      return {
        date: null,
        time_of_day: 'any',
        confidence: 'low'
      };
    }

    const result = results[0];
    
    if (!result || !result.start) {
      return {
        date: null,
        time_of_day: 'any',
        confidence: 'low'
      };
    }

    const parsedDate = result.start.date();
    const dateInTimezone = moment.tz(parsedDate, timezone);
    const formattedDate = dateInTimezone.format('YYYY-MM-DD');
    
    const timeOfDay = determineTimeOfDay(result, naturalTime);
    const confidence = determineConfidence(result, naturalTime);

    return {
      date: formattedDate,
      time_of_day: timeOfDay,
      confidence: confidence
    };

  } catch (error) {
    console.error('Error in parseNaturalTime:', error);
    return {
      date: null,
      time_of_day: 'any',
      confidence: 'low'
    };
  }
}

/**
 * Helper: Determine time of day from parsed result
 */
function determineTimeOfDay(result, originalText) {
  const lowerText = originalText.toLowerCase();
  
  if (lowerText.includes('morning') || lowerText.includes('am')) {
    return 'morning';
  }
  if (lowerText.includes('afternoon') || (lowerText.includes('pm') && !lowerText.includes('evening'))) {
    return 'afternoon';
  }
  if (lowerText.includes('evening') || lowerText.includes('night') || lowerText.includes('tonight')) {
    return 'evening';
  }
  
  if (result.start.get('hour') !== undefined) {
    const hour = result.start.get('hour');
    if (hour >= 5 && hour < 12) return 'morning';
    if (hour >= 12 && hour < 17) return 'afternoon';
    if (hour >= 17 && hour < 24) return 'evening';
  }
  
  return 'any';
}

/**
 * Helper: Determine confidence level of the parse
 */
function determineConfidence(result, originalText) {
  const lowerText = originalText.toLowerCase();

  // High confidence if we have complete date components
  if (result.start.get('year') !== undefined && 
      result.start.get('month') !== undefined && 
      result.start.get('day') !== undefined) {
    return 'high';
  }
  
  // High confidence keywords
  const highConfidenceKeywords = [
    'today', 'tomorrow', 'yesterday',
    'monday', 'tuesday', 'wednesday', 'thursday', 'friday', 'saturday', 'sunday',
    'january', 'february', 'march', 'april', 'may', 'june', 
    'july', 'august', 'september', 'october', 'november', 'december'
  ];
  
  if (highConfidenceKeywords.some(keyword => lowerText.includes(keyword))) {
    return 'high';
  }
  
  // Medium confidence keywords
  const mediumConfidenceKeywords = [
    'next', 'this', 'last', 'week', 'month', 'year',
    'morning', 'afternoon', 'evening', 'night'
  ];
  
  if (mediumConfidenceKeywords.some(keyword => lowerText.includes(keyword))) {
    return 'medium';
  }
  
  return 'low';
}

// ====================
// MULTI-STRATEGY PARSER
// ====================
/**
 * Main parsing function that tries multiple strategies
 * This is your master coordinator that ensures we always give a response
 */
function parseNaturalTimeWithFallbacks(naturalTime, timezone) {
  const strategies = [];
  
  // Strategy 1: Try chrono-node first
  try {
    const chronoResult = parseNaturalTime(naturalTime, timezone);
    if (chronoResult.date && chronoResult.confidence !== 'low') {
      console.log('✓ Chrono-node succeeded');
      return { ...chronoResult, parser: 'chrono' };
    }
    strategies.push({ name: 'chrono', result: chronoResult });
  } catch (error) {
    console.log('✗ Chrono-node failed:', error.message);
  }
  
  // Strategy 2: Try the fallback parser
  const fallbackResult = fallbackAppointmentParser(naturalTime, timezone);
  if (fallbackResult) {
    console.log('✓ Fallback parser succeeded');
    return { ...fallbackResult, parser: 'fallback' };
  }
  
  // Strategy 3: Try to extract partial information
  const extractedInfo = extractPartialTimeInfo(naturalTime);
  if (extractedInfo) {
    console.log('✓ Extracted partial information');
    return { ...extractedInfo, parser: 'extraction' };
  }
  
  // Strategy 4: Return a clarification request
  console.log('⚠ All parsers failed - requesting clarification');
  return {
    date: null,
    time_of_day: 'any',
    confidence: 'none',
    needs_clarification: true,
    original_input: naturalTime,
    suggested_responses: [
      "Could you please specify a day? For example: 'Tomorrow' or 'Next Monday'",
      "What day works best for you?",
      "Would you prefer morning or afternoon?"
    ],
    parser: 'none'
  };
>>>>>>> f0b0970a
}

// ====================
// MAIN API ENDPOINT
// ====================
<<<<<<< HEAD
app.post('/api/enhanced-parse-natural-time', async (req, res) => {
  try {
    const { datetime_request, timezone } = req.body.data || {};
    if (!datetime_request) {
      return res.status(400).json({ success: false, message: 'Missing datetime_request' });
=======
/**
 * The main endpoint that processes appointment requests
 */
app.post('/api/enhanced-parse-natural-time', async (req, res) => {
  try {
    // Validate input
    if (!req.body.data || !req.body.data.datetime_request) {
      return res.status(400).json({
        success: false,
        message: 'Missing required field: data.datetime_request',
        parsed: null
      });
>>>>>>> f0b0970a
    }
    
    const { datetime_request: natural_time, timezone } = req.body.data;
    const tz = timezone || 'America/New_York';
<<<<<<< HEAD
    if (!moment.tz.zone(tz)) {
      return res.status(400).json({ success: false, message: `Invalid timezone: ${timezone}` });
    }

    const correctedText = await intelligentSpeechCorrection(datetime_request);
    const parsedResult = parseNaturalTimeWithFallbacks(correctedText, tz);

    if (parsedResult.date) {
      res.json({
        success: true,
        parsed: {
          date: moment(parsedResult.date).format('YYYY-MM-DD'),
          time_of_day: 'any' // Placeholder
        },
        debug: { original_input: datetime_request, corrected_input: correctedText, parser_used: parsedResult.parser_used }
      });
    } else {
      res.status(422).json({ success: false, message: 'Could not parse date', debug: { original_input: datetime_request, corrected_input: correctedText } });
=======
    
    // Validate timezone
    if (!moment.tz.zone(tz)) {
      return res.status(400).json({
        success: false,
        message: `Invalid timezone: ${timezone}. Please use a valid IANA timezone identifier.`, 
        parsed: null
      });
    }
    
    // Step 1: Grammar correction with Google NLP
    const corrected_natural_time = await analyzeAndCorrectText(natural_time);
    
    // Step 2: Preprocessing (numbers + word separation + typos)
    const cleaned_natural_time = preprocessNaturalTime(corrected_natural_time);
    
    // Step 3: Multi-strategy parsing
    const parsedResult = parseNaturalTimeWithFallbacks(cleaned_natural_time, tz);
    
    // Step 4: Prepare appropriate response
    if (parsedResult.needs_clarification) {
      // Couldn't parse - need clarification
      res.json({
        success: false,
        message: 'Need clarification for appointment scheduling',
        parsed: parsedResult,
        clarification_needed: true,
        suggested_prompts: parsedResult.suggested_responses,
        original_input: natural_time,
        processed_input: cleaned_natural_time,
        partial_understanding: parsedResult.partial_info || {}
      });
    } else if (parsedResult.date) {
      // Success! We have a date
      res.json({
        success: true,
        message: 'Successfully parsed appointment request',
        parsed: parsedResult,
        original_input: natural_time,
        processed_input: cleaned_natural_time,
        scheduling_notes: {
          flexible: parsedResult.flexible || false,
          urgent: parsedResult.urgent || false,
          date_range: parsedResult.date_range || null,
          parser_used: parsedResult.parser,
          note: parsedResult.note || null
        }
      });
    } else {
      // Partial success - we got some info but not a complete date
      res.json({
        success: false,
        message: 'Partially understood appointment request',
        parsed: parsedResult,
        original_input: natural_time,
        processed_input: cleaned_natural_time,
        partial_info: parsedResult.partial_info || {},
        suggestion: 'Please provide a specific day for the appointment'
      });
>>>>>>> f0b0970a
    }
    
  } catch (error) {
<<<<<<< HEAD
    console.error('Error in parse endpoint:', error);
    res.status(500).json({ success: false, error: 'Internal Server Error' });
  }
});

// ====================
// HEALTH & TEST ENDPOINTS
// ====================
app.get('/health', (req, res) => res.json({ status: 'healthy', service: 'time-parser' }));
app.post('/api/test', async (req, res) => {
  const testCases = ["anytimethisweek", "tomorrowmorning", "next monday afternoon"];
  const results = [];
  for (const test of testCases) {
    const corrected = await intelligentSpeechCorrection(test);
    const parsed = parseNaturalTimeWithFallbacks(corrected, 'America/New_York');
    results.push({ input: test, corrected: corrected, parsed: parsed.date });
  }
  res.json({ test_results: results });
=======
    console.error('Error in appointment parsing:', error);
    
    // Even in errors, provide helpful response
    res.status(200).json({
      success: false,
      message: 'Could not process appointment request',
      parsed: null,
      fallback_response: 'When would you like to schedule your appointment? You can say things like "tomorrow morning" or "any time next week".',
      error_details: error.message
    });
  }
});

// ====================
// TEST ENDPOINTS
// ====================
/**
 * Test endpoint for preprocessing steps
 */
app.post('/api/test-preprocessing', (req, res) => {
  const { text } = req.body;
  
  if (!text) {
    return res.status(400).json({
      error: 'Please provide text to test'
    });
  }
  
  const afterNumbers = convertSpokenNumbersToDigits(text);
  const afterSeparation = enhancedWordSeparation(afterNumbers);
  const final = preprocessNaturalTime(text);
  
  res.json({
    original: text,
    step1_numbers: afterNumbers,
    step2_separation: afterSeparation,
    final_result: final,
    explanation: "Each step shows how the text transforms"
  });
});

/**
 * Test endpoint for common appointment scenarios
 */
app.post('/api/test-appointment-parsing', async (req, res) => {
  const testCases = [
    "anytime this week",
    "anytimethisweek",
    "tomorrow morning",
    "tomorrowmorning",
    "four fifteen ninety four",
    "whenever is good",
    "asap",
    "next available",
    "thursday afternoon",
    "any time next week",
    "first available slot",
    "garbage text xyz123"
  ];
  
  const timezone = req.body.timezone || 'America/New_York';
  
  const results = await Promise.all(testCases.map(async (testCase) => {
    const corrected = await analyzeAndCorrectText(testCase);
    const cleaned = preprocessNaturalTime(corrected);
    const parsed = parseNaturalTimeWithFallbacks(cleaned, timezone);
    
    return {
      input: testCase,
      cleaned: cleaned,
      result: parsed,
      success: parsed.date !== null
    };
  }));
  
  res.json({
    test_results: results,
    summary: {
      total: results.length,
      successful: results.filter(r => r.success).length,
      partial: results.filter(r => r.result.partial_info && !r.success).length,
      needs_clarification: results.filter(r => r.result.needs_clarification).length
    }
  });
});

/**
 * Test a single input with detailed debugging
 */
app.post('/api/debug-parse', async (req, res) => {
  const { text, timezone = 'America/New_York' } = req.body;
  
  if (!text) {
    return res.status(400).json({
      error: 'Please provide text to debug'
    });
  }
  
  const steps = {};
  
  // Track each step
  steps.original = text;
  steps.after_google_nlp = await analyzeAndCorrectText(text);
  steps.after_numbers = convertSpokenNumbersToDigits(steps.after_google_nlp);
  steps.after_separation = enhancedWordSeparation(steps.after_numbers);
  steps.final_preprocessed = preprocessNaturalTime(steps.after_google_nlp);
  
  // Try each parser individually
  steps.chrono_result = parseNaturalTime(steps.final_preprocessed, timezone);
  steps.fallback_result = fallbackAppointmentParser(steps.final_preprocessed, timezone);
  steps.extraction_result = extractPartialTimeInfo(steps.final_preprocessed, timezone);
  steps.final_result = parseNaturalTimeWithFallbacks(steps.final_preprocessed, timezone);
  
  res.json({
    input: text,
    processing_steps: steps,
    final_outcome: {
      success: steps.final_result.date !== null,
      parser_used: steps.final_result.parser,
      result: steps.final_result
    }
  });
>>>>>>> f0b0970a
});

// ====================
// SERVER STARTUP
// ====================
app.listen(PORT, () => {
<<<<<<< HEAD
  console.log(`Time Parser service running on port ${PORT}`);
=======
  console.log(`🏥 Enhanced Appointment Parser Service`);
  console.log(`✅ Server running on port ${PORT}`);
  console.log(`📍 Main endpoint: http://localhost:${PORT}/api/enhanced-parse-natural-time`);
  console.log(`🧪 Test endpoints:`);
  console.log(`   - http://localhost:${PORT}/api/test-preprocessing`);
  console.log(`   - http://localhost:${PORT}/api/test-appointment-parsing`);
  console.log(`   - http://localhost:${PORT}/api/debug-parse`);
  console.log(`💊 Health check: http://localhost:${PORT}/health`);
>>>>>>> f0b0970a
});

module.exports = app;<|MERGE_RESOLUTION|>--- conflicted
+++ resolved
@@ -9,18 +9,12 @@
 const cors = require('cors');
 const chrono = require('chrono-node');
 const moment = require('moment-timezone');
-<<<<<<< HEAD
 const crypto = require('crypto');
 const { VertexAI } = require('@google-cloud/vertexai');
-=======
-const { LanguageServiceClient } = require('@google-cloud/language');
->>>>>>> f0b0970a
 
 const app = express();
 const PORT = process.env.PORT || 8080;
-const languageClient = new LanguageServiceClient();
 
-<<<<<<< HEAD
 // Middleware setup
 app.use(cors());
 app.use(bodyParser.json());
@@ -82,587 +76,18 @@
   }
   // Add more fallback logic here if needed
   return { date: null, parser_used: 'none' };
-=======
-// Middleware - These are like the basic tools your server needs
-app.use(cors());
-app.use(bodyParser.json());
-
-// Health check endpoint - Like checking if the receptionist desk is open
-app.get('/health', (req, res) => {
-  res.json({ status: 'healthy' });
-});
-
-// ====================
-// GOOGLE NLP INTEGRATION
-// ====================
-// This is like having a grammar checker before processing
-async function analyzeAndCorrectText(text) {
-  try {
-    const document = {
-      content: text,
-      type: 'PLAIN_TEXT',
-    };
-    const [result] = await languageClient.analyzeSyntax({ document });
-    const tokens = result.tokens;
-    const correctedText = tokens.map(token => token.text.content).join(' ');
-    console.log(`Original text: "${text}" -> Corrected text: "${correctedText}"`);
-    return correctedText;
-  } catch (error) {
-    console.error('Error calling Natural Language API:', error);
-    // If Google NLP fails, continue with original text
-    return text;
-  }
-}
-
-// ====================
-// NUMBER CONVERSION SYSTEM
-// ====================
-/**
- * Converts spoken numbers to digits - like a translator for number words
- * Examples: 
- * - "four fifteen ninety four" -> "4/15/94"
- * - "twenty three" -> "23"
- */
-function convertSpokenNumbersToDigits(text) {
-  // Our number dictionary - maps words to their digit equivalents
-  const numberWords = {
-    'zero': '0', 'one': '1', 'two': '2', 'three': '3', 'four': '4',
-    'five': '5', 'six': '6', 'seven': '7', 'eight': '8', 'nine': '9',
-    'ten': '10', 'eleven': '11', 'twelve': '12', 'thirteen': '13',
-    'fourteen': '14', 'fifteen': '15', 'sixteen': '16', 'seventeen': '17',
-    'eighteen': '18', 'nineteen': '19', 'twenty': '20', 'thirty': '30',
-    'forty': '40', 'fifty': '50', 'sixty': '60', 'seventy': '70',
-    'eighty': '80', 'ninety': '90'
-  };
-
-  let processedText = text;
-  
-  // Handle compound numbers like "twenty one" -> "21"
-  processedText = processedText.replace(
-    /\b(twenty|thirty|forty|fifty|sixty|seventy|eighty|ninety)[\s-]?(one|two|three|four|five|six|seven|eight|nine)\b/gi, 
-    (match, tens, ones) => {
-      const tensDigit = numberWords[tens.toLowerCase()];
-      const onesDigit = numberWords[ones.toLowerCase()];
-      return String(parseInt(tensDigit) + parseInt(onesDigit));
-    }
-  );
-
-  // Look for date patterns (like when someone says "four fifteen ninety four" for 4/15/94)
-  const datePattern = /\b(one|two|three|four|five|six|seven|eight|nine|ten|eleven|twelve|thirteen|fourteen|fifteen|sixteen|seventeen|eighteen|nineteen|twenty|thirty|forty|fifty|sixty|seventy|eighty|ninety|twenty[\s-]?one|twenty[\s-]?two|twenty[\s-]?three|twenty[\s-]?four|twenty[\s-]?five|twenty[\s-]?six|twenty[\s-]?seven|twenty[\s-]?eight|twenty[\s-]?nine|thirty[\s-]?one)\s+(one|two|three|four|five|six|seven|eight|nine|ten|eleven|twelve|thirteen|fourteen|fifteen|sixteen|seventeen|eighteen|nineteen|twenty|twenty[\s-]?one|twenty[\s-]?two|twenty[\s-]?three|twenty[\s-]?four|twenty[\s-]?five|twenty[\s-]?six|twenty[\s-]?seven|twenty[\s-]?eight|twenty[\s-]?nine|thirty|thirty[\s-]?one)\s+(ninety|nineteen|twenty|twenty[\s-]?one|twenty[\s-]?two|twenty[\s-]?three|twenty[\s-]?four|twenty[\s-]?five|twenty[\s-]?six|twenty[\s-]?seven|twenty[\s-]?eight|twenty[\s-]?nine|thirty|thirty[\s-]?one)[ -]?(one|two|three|four|five|six|seven|eight|nine)?\b/gi; // Corrected   and - for space and hyphen
-  
-  processedText = processedText.replace(datePattern, (match) => {
-    const parts = match.split(/\s+/);
-    const converted = parts.map(part => {
-      if (/^\d+$/.test(part)) return part;
-      const lower = part.toLowerCase();
-      return numberWords[lower] || part;
-    });
-    
-    // Format as MM/DD/YY or MM/DD/YYYY
-    if (converted.length >= 3 && converted.every(p => /^\d+$/.test(p))) {
-      const month = converted[0];
-      const day = converted[1];
-      let year = converted.slice(2).join('');
-      
-      // Assume 1900s for years > 30, 2000s for years <= 30
-      if (year.length === 2) {
-        year = parseInt(year) > 30 ? '19' + year : '20' + year;
-      }
-      
-      return `${month}/${day}/${year}`;
-    }
-    return match;
-  });
-
-  // Replace any remaining standalone number words
-  for (const [word, digit] of Object.entries(numberWords)) {
-    const regex = new RegExp(`\b${word}\b`, 'gi');
-    processedText = processedText.replace(regex, digit);
-  }
-
-  console.log(`Number conversion: "${text}" -> "${processedText}"`);
-  return processedText;
-}
-
-// ====================
-// WORD SEPARATION SYSTEM
-// ====================
-/**
- * Separates words that got stuck together - like adding spaces to "anytimethisweek"
- */
-function enhancedWordSeparation(text) {
-  // All the keywords we want to separate
-  const timeKeywords = [
-    'anytime', 'any', 'time', 'day', 'this', 'next', 'last', 
-    'week', 'month', 'year', 'morning', 'afternoon', 'evening', 
-    'night', 'today', 'tomorrow', 'yesterday'
-  ];
-  
-  const dayNames = [
-    'monday', 'tuesday', 'wednesday', 'thursday', 
-    'friday', 'saturday', 'sunday'
-  ];
-  
-  const monthNames = [
-    'january', 'february', 'march', 'april', 'may', 'june', 
-    'july', 'august', 'september', 'october', 'november', 'december'
-  ];
-  
-  // Sort by length (longest first) to avoid partial matches
-  const allKeywords = [...timeKeywords, ...dayNames, ...monthNames]
-    .sort((a, b) => b.length - a.length);
-
-  // Create a single regex to find all keywords
-  const regex = new RegExp(`(${allKeywords.join('|')})`, 'gi');
-  
-  // Replace occurrences, adding spaces around them, then clean up multiple spaces
-  let separated = text.replace(regex, ' $1 ').trim();
-  separated = separated.replace(/\s+/g, ' ');
-
-  // Special case: "anytime" should be "any time"
-  separated = separated.replace(/\banytime\b/gi, 'any time');
-  
-  console.log(`New separation: "${text}" -> "${separated}"`);
-  return separated;
-}
-
-// ====================
-// MAIN PREPROCESSING FUNCTION
-// ====================
-/**
- * The main text cleaner - runs all preprocessing steps in order
- */
-function preprocessNaturalTime(text) {
-  if (!text || typeof text !== 'string') {
-    return '';
-  }
-
-  let cleanedText = text.toLowerCase();
-  
-  // Step 1: Convert spoken numbers to digits
-  cleanedText = convertSpokenNumbersToDigits(cleanedText);
-  
-  // Step 2: Separate stuck-together words
-  cleanedText = enhancedWordSeparation(cleanedText);
-  
-  // Step 3: Fix common typos
-  const typoMap = {
-    'tomorow': 'tomorrow',
-    'tommorow': 'tomorrow',
-    'wendsday': 'wednesday',
-    'wensday': 'wednesday',
-    'thrusday': 'thursday',
-    'febuary': 'february',
-    'janurary': 'january'
-  };
-  for (const [typo, correct] of Object.entries(typoMap)) {
-    cleanedText = cleanedText.replace(new RegExp(`\b${typo}\b`, 'g'), correct);
-  }
-  
-  // Step 4: Normalize common synonyms
-  const synonymMap = {
-    'noon': '12:00pm',
-    'midday': '12:00pm',
-    'midnight': '12:00am',
-    'end of the week': 'friday',
-    'eod': '5:00pm',
-    'end of day': '5:00pm'
-  };
-  for (const [synonym, standard] of Object.entries(synonymMap)) {
-    cleanedText = cleanedText.replace(new RegExp(`\b${synonym}\b`, 'g'), standard);
-  }
-  
-  // Step 5: Clean up extra spaces
-  cleanedText = cleanedText.replace(/\s+/g, ' ').trim();
-  
-  console.log(`Full preprocessing: "${text}" -> "${cleanedText}"`);
-  return cleanedText;
-}
-
-// ====================
-// FALLBACK APPOINTMENT PARSER
-// ====================
-/**
- * Catches common appointment phrases that chrono might miss
- * This is your safety net for patient scheduling
- */
-function fallbackAppointmentParser(text, timezone) {
-  const lowerText = text.toLowerCase().trim();
-  const today = moment.tz(timezone);
-  
-  // Common appointment request patterns
-  const appointmentPatterns = {
-    'any time this week': {
-      date: today.clone().endOf('week').format('YYYY-MM-DD'),
-      time_of_day: 'any',
-      confidence: 'high',
-      flexible: true,
-      date_range: {
-        start: today.clone().startOf('week').format('YYYY-MM-DD'),
-        end: today.clone().endOf('week').format('YYYY-MM-DD')
-      }
-    },
-    'any time next week': {
-      date: today.clone().add(1, 'week').endOf('week').format('YYYY-MM-DD'),
-      time_of_day: 'any',
-      confidence: 'high',
-      flexible: true,
-      date_range: {
-        start: today.clone().add(1, 'week').startOf('week').format('YYYY-MM-DD'),
-        end: today.clone().add(1, 'week').endOf('week').format('YYYY-MM-DD')
-      }
-    },
-    'whenever': {
-      date: today.clone().add(7, 'days').format('YYYY-MM-DD'),
-      time_of_day: 'any',
-      confidence: 'medium',
-      flexible: true,
-      note: 'Patient is flexible - suggest next available'
-    },
-    'as soon as possible': {
-      date: today.format('YYYY-MM-DD'),
-      time_of_day: 'any',
-      confidence: 'high',
-      urgent: true,
-      note: 'Patient needs urgent appointment'
-    },
-    'asap': {
-      date: today.format('YYYY-MM-DD'),
-      time_of_day: 'any',
-      confidence: 'high',
-      urgent: true,
-      note: 'Patient needs urgent appointment'
-    },
-    'next available': {
-      date: today.format('YYYY-MM-DD'),
-      time_of_day: 'any',
-      confidence: 'high',
-      urgent: true,
-      note: 'Patient wants next available slot'
-    }
-  };
-  
-  // Check for exact matches
-  if (appointmentPatterns[lowerText]) {
-    console.log(`Fallback parser matched: "${lowerText}"`);
-    return appointmentPatterns[lowerText];
-  }
-  
-  // Check for partial pattern matches
-  const partialPatterns = [
-    {
-      regex: /\b(any time|whenever)\s+(this|next)\s+week\b/i,
-      handler: (match) => {
-        const isNext = match.includes('next');
-        const weekOffset = isNext ? 1 : 0;
-        return {
-          date: today.clone().add(weekOffset, 'week').endOf('week').format('YYYY-MM-DD'),
-          time_of_day: 'any',
-          confidence: 'high',
-          flexible: true,
-          date_range: {
-            start: today.clone().add(weekOffset, 'week').startOf('week').format('YYYY-MM-DD'),
-            end: today.clone().add(weekOffset, 'week').endOf('week').format('YYYY-MM-DD')
-          }
-        };
-      }
-    },
-    {
-      regex: /\b(morning|afternoon|evening)\s+(appointment|slot|time)\b/i,
-      handler: (match) => {
-        const timeOfDay = match.includes('morning') ? 'morning' : 
-                         match.includes('afternoon') ? 'afternoon' : 'evening';
-        return {
-          date: today.format('YYYY-MM-DD'),
-          time_of_day: timeOfDay,
-          confidence: 'medium',
-          note: `Patient prefers ${timeOfDay} appointment`
-        };
-      }
-    },
-    {
-      regex: /\b(first|earliest)\s+(available|appointment|slot)\b/i,
-      handler: () => ({
-        date: today.format('YYYY-MM-DD'),
-        time_of_day: 'any',
-        confidence: 'high',
-        urgent: true,
-        note: 'Patient wants first available slot'
-      })
-    }
-  ];
-  
-  // Try each pattern
-  for (const pattern of partialPatterns) {
-    const match = lowerText.match(pattern.regex);
-    if (match) {
-      console.log(`Fallback parser partial match: "${lowerText}"`);
-      return pattern.handler(match[0]);
-    }
-  }
-  
-  return null;
-}
-
-// ====================
-// PARTIAL INFO EXTRACTOR
-// ====================
-/**
- * Tries to extract ANY useful information from the text
- * Like salvaging clues from a garbled message
- */
-function extractPartialTimeInfo(text) {
-  const lowerText = text.toLowerCase();
-  const extracted = {
-    date: null,
-    time_of_day: 'any',
-    confidence: 'low',
-    partial_info: {}
-  };
-  
-  // Look for time of day preferences
-  if (lowerText.includes('morning') || lowerText.includes('am')) {
-    extracted.time_of_day = 'morning';
-    extracted.partial_info.time_preference = 'morning';
-  } else if (lowerText.includes('afternoon') || lowerText.includes('pm')) {
-    extracted.time_of_day = 'afternoon';
-    extracted.partial_info.time_preference = 'afternoon';
-  } else if (lowerText.includes('evening') || lowerText.includes('night')) {
-    extracted.time_of_day = 'evening';
-    extracted.partial_info.time_preference = 'evening';
-  }
-  
-  // Look for urgency indicators
-  if (lowerText.includes('urgent') || lowerText.includes('asap') || 
-      lowerText.includes('emergency') || lowerText.includes('soon')) {
-    extracted.urgent = true;
-    extracted.partial_info.urgency = 'high';
-  }
-  
-  // Look for flexibility indicators
-  if (lowerText.includes('any') || lowerText.includes('flexible') || 
-      lowerText.includes('whenever') || lowerText.includes('open')) {
-    extracted.flexible = true;
-    extracted.partial_info.flexibility = 'high';
-  }
-  
-  // Look for day references
-  const days = ['monday', 'tuesday', 'wednesday', 'thursday', 'friday', 'saturday', 'sunday'];
-  for (const day of days) {
-    if (lowerText.includes(day)) {
-      extracted.partial_info.mentioned_day = day;
-    }
-  }
-  
-  // Only return if we found something useful
-  if (Object.keys(extracted.partial_info).length > 0) {
-    return extracted;
-  }
-  
-  return null;
-}
-
-// ====================
-// ORIGINAL CHRONO PARSER (UPDATED)
-// ====================
-/**
- * Original parser using chrono-node library
- */
-function parseNaturalTime(naturalTime, timezone) {
-  try {
-    const referenceDate = moment.tz(timezone).toDate();
-    
-    const results = chrono.parse(naturalTime, referenceDate, { 
-      forwardDate: true
-    });
-
-    if (!results || results.length === 0) {
-      return {
-        date: null,
-        time_of_day: 'any',
-        confidence: 'low'
-      };
-    }
-
-    const result = results[0];
-    
-    if (!result || !result.start) {
-      return {
-        date: null,
-        time_of_day: 'any',
-        confidence: 'low'
-      };
-    }
-
-    const parsedDate = result.start.date();
-    const dateInTimezone = moment.tz(parsedDate, timezone);
-    const formattedDate = dateInTimezone.format('YYYY-MM-DD');
-    
-    const timeOfDay = determineTimeOfDay(result, naturalTime);
-    const confidence = determineConfidence(result, naturalTime);
-
-    return {
-      date: formattedDate,
-      time_of_day: timeOfDay,
-      confidence: confidence
-    };
-
-  } catch (error) {
-    console.error('Error in parseNaturalTime:', error);
-    return {
-      date: null,
-      time_of_day: 'any',
-      confidence: 'low'
-    };
-  }
-}
-
-/**
- * Helper: Determine time of day from parsed result
- */
-function determineTimeOfDay(result, originalText) {
-  const lowerText = originalText.toLowerCase();
-  
-  if (lowerText.includes('morning') || lowerText.includes('am')) {
-    return 'morning';
-  }
-  if (lowerText.includes('afternoon') || (lowerText.includes('pm') && !lowerText.includes('evening'))) {
-    return 'afternoon';
-  }
-  if (lowerText.includes('evening') || lowerText.includes('night') || lowerText.includes('tonight')) {
-    return 'evening';
-  }
-  
-  if (result.start.get('hour') !== undefined) {
-    const hour = result.start.get('hour');
-    if (hour >= 5 && hour < 12) return 'morning';
-    if (hour >= 12 && hour < 17) return 'afternoon';
-    if (hour >= 17 && hour < 24) return 'evening';
-  }
-  
-  return 'any';
-}
-
-/**
- * Helper: Determine confidence level of the parse
- */
-function determineConfidence(result, originalText) {
-  const lowerText = originalText.toLowerCase();
-
-  // High confidence if we have complete date components
-  if (result.start.get('year') !== undefined && 
-      result.start.get('month') !== undefined && 
-      result.start.get('day') !== undefined) {
-    return 'high';
-  }
-  
-  // High confidence keywords
-  const highConfidenceKeywords = [
-    'today', 'tomorrow', 'yesterday',
-    'monday', 'tuesday', 'wednesday', 'thursday', 'friday', 'saturday', 'sunday',
-    'january', 'february', 'march', 'april', 'may', 'june', 
-    'july', 'august', 'september', 'october', 'november', 'december'
-  ];
-  
-  if (highConfidenceKeywords.some(keyword => lowerText.includes(keyword))) {
-    return 'high';
-  }
-  
-  // Medium confidence keywords
-  const mediumConfidenceKeywords = [
-    'next', 'this', 'last', 'week', 'month', 'year',
-    'morning', 'afternoon', 'evening', 'night'
-  ];
-  
-  if (mediumConfidenceKeywords.some(keyword => lowerText.includes(keyword))) {
-    return 'medium';
-  }
-  
-  return 'low';
-}
-
-// ====================
-// MULTI-STRATEGY PARSER
-// ====================
-/**
- * Main parsing function that tries multiple strategies
- * This is your master coordinator that ensures we always give a response
- */
-function parseNaturalTimeWithFallbacks(naturalTime, timezone) {
-  const strategies = [];
-  
-  // Strategy 1: Try chrono-node first
-  try {
-    const chronoResult = parseNaturalTime(naturalTime, timezone);
-    if (chronoResult.date && chronoResult.confidence !== 'low') {
-      console.log('✓ Chrono-node succeeded');
-      return { ...chronoResult, parser: 'chrono' };
-    }
-    strategies.push({ name: 'chrono', result: chronoResult });
-  } catch (error) {
-    console.log('✗ Chrono-node failed:', error.message);
-  }
-  
-  // Strategy 2: Try the fallback parser
-  const fallbackResult = fallbackAppointmentParser(naturalTime, timezone);
-  if (fallbackResult) {
-    console.log('✓ Fallback parser succeeded');
-    return { ...fallbackResult, parser: 'fallback' };
-  }
-  
-  // Strategy 3: Try to extract partial information
-  const extractedInfo = extractPartialTimeInfo(naturalTime);
-  if (extractedInfo) {
-    console.log('✓ Extracted partial information');
-    return { ...extractedInfo, parser: 'extraction' };
-  }
-  
-  // Strategy 4: Return a clarification request
-  console.log('⚠ All parsers failed - requesting clarification');
-  return {
-    date: null,
-    time_of_day: 'any',
-    confidence: 'none',
-    needs_clarification: true,
-    original_input: naturalTime,
-    suggested_responses: [
-      "Could you please specify a day? For example: 'Tomorrow' or 'Next Monday'",
-      "What day works best for you?",
-      "Would you prefer morning or afternoon?"
-    ],
-    parser: 'none'
-  };
->>>>>>> f0b0970a
 }
 
 // ====================
 // MAIN API ENDPOINT
 // ====================
-<<<<<<< HEAD
 app.post('/api/enhanced-parse-natural-time', async (req, res) => {
   try {
     const { datetime_request, timezone } = req.body.data || {};
     if (!datetime_request) {
       return res.status(400).json({ success: false, message: 'Missing datetime_request' });
-=======
-/**
- * The main endpoint that processes appointment requests
- */
-app.post('/api/enhanced-parse-natural-time', async (req, res) => {
-  try {
-    // Validate input
-    if (!req.body.data || !req.body.data.datetime_request) {
-      return res.status(400).json({
-        success: false,
-        message: 'Missing required field: data.datetime_request',
-        parsed: null
-      });
->>>>>>> f0b0970a
     }
-    
-    const { datetime_request: natural_time, timezone } = req.body.data;
     const tz = timezone || 'America/New_York';
-<<<<<<< HEAD
     if (!moment.tz.zone(tz)) {
       return res.status(400).json({ success: false, message: `Invalid timezone: ${timezone}` });
     }
@@ -681,71 +106,8 @@
       });
     } else {
       res.status(422).json({ success: false, message: 'Could not parse date', debug: { original_input: datetime_request, corrected_input: correctedText } });
-=======
-    
-    // Validate timezone
-    if (!moment.tz.zone(tz)) {
-      return res.status(400).json({
-        success: false,
-        message: `Invalid timezone: ${timezone}. Please use a valid IANA timezone identifier.`, 
-        parsed: null
-      });
     }
-    
-    // Step 1: Grammar correction with Google NLP
-    const corrected_natural_time = await analyzeAndCorrectText(natural_time);
-    
-    // Step 2: Preprocessing (numbers + word separation + typos)
-    const cleaned_natural_time = preprocessNaturalTime(corrected_natural_time);
-    
-    // Step 3: Multi-strategy parsing
-    const parsedResult = parseNaturalTimeWithFallbacks(cleaned_natural_time, tz);
-    
-    // Step 4: Prepare appropriate response
-    if (parsedResult.needs_clarification) {
-      // Couldn't parse - need clarification
-      res.json({
-        success: false,
-        message: 'Need clarification for appointment scheduling',
-        parsed: parsedResult,
-        clarification_needed: true,
-        suggested_prompts: parsedResult.suggested_responses,
-        original_input: natural_time,
-        processed_input: cleaned_natural_time,
-        partial_understanding: parsedResult.partial_info || {}
-      });
-    } else if (parsedResult.date) {
-      // Success! We have a date
-      res.json({
-        success: true,
-        message: 'Successfully parsed appointment request',
-        parsed: parsedResult,
-        original_input: natural_time,
-        processed_input: cleaned_natural_time,
-        scheduling_notes: {
-          flexible: parsedResult.flexible || false,
-          urgent: parsedResult.urgent || false,
-          date_range: parsedResult.date_range || null,
-          parser_used: parsedResult.parser,
-          note: parsedResult.note || null
-        }
-      });
-    } else {
-      // Partial success - we got some info but not a complete date
-      res.json({
-        success: false,
-        message: 'Partially understood appointment request',
-        parsed: parsedResult,
-        original_input: natural_time,
-        processed_input: cleaned_natural_time,
-        partial_info: parsedResult.partial_info || {},
-        suggestion: 'Please provide a specific day for the appointment'
-      });
->>>>>>> f0b0970a
-    }
-    
   } catch (error) {
-<<<<<<< HEAD
     console.error('Error in parse endpoint:', error);
     res.status(500).json({ success: false, error: 'Internal Server Error' });
   }
@@ -764,148 +126,13 @@
     results.push({ input: test, corrected: corrected, parsed: parsed.date });
   }
   res.json({ test_results: results });
-=======
-    console.error('Error in appointment parsing:', error);
-    
-    // Even in errors, provide helpful response
-    res.status(200).json({
-      success: false,
-      message: 'Could not process appointment request',
-      parsed: null,
-      fallback_response: 'When would you like to schedule your appointment? You can say things like "tomorrow morning" or "any time next week".',
-      error_details: error.message
-    });
-  }
-});
-
-// ====================
-// TEST ENDPOINTS
-// ====================
-/**
- * Test endpoint for preprocessing steps
- */
-app.post('/api/test-preprocessing', (req, res) => {
-  const { text } = req.body;
-  
-  if (!text) {
-    return res.status(400).json({
-      error: 'Please provide text to test'
-    });
-  }
-  
-  const afterNumbers = convertSpokenNumbersToDigits(text);
-  const afterSeparation = enhancedWordSeparation(afterNumbers);
-  const final = preprocessNaturalTime(text);
-  
-  res.json({
-    original: text,
-    step1_numbers: afterNumbers,
-    step2_separation: afterSeparation,
-    final_result: final,
-    explanation: "Each step shows how the text transforms"
-  });
-});
-
-/**
- * Test endpoint for common appointment scenarios
- */
-app.post('/api/test-appointment-parsing', async (req, res) => {
-  const testCases = [
-    "anytime this week",
-    "anytimethisweek",
-    "tomorrow morning",
-    "tomorrowmorning",
-    "four fifteen ninety four",
-    "whenever is good",
-    "asap",
-    "next available",
-    "thursday afternoon",
-    "any time next week",
-    "first available slot",
-    "garbage text xyz123"
-  ];
-  
-  const timezone = req.body.timezone || 'America/New_York';
-  
-  const results = await Promise.all(testCases.map(async (testCase) => {
-    const corrected = await analyzeAndCorrectText(testCase);
-    const cleaned = preprocessNaturalTime(corrected);
-    const parsed = parseNaturalTimeWithFallbacks(cleaned, timezone);
-    
-    return {
-      input: testCase,
-      cleaned: cleaned,
-      result: parsed,
-      success: parsed.date !== null
-    };
-  }));
-  
-  res.json({
-    test_results: results,
-    summary: {
-      total: results.length,
-      successful: results.filter(r => r.success).length,
-      partial: results.filter(r => r.result.partial_info && !r.success).length,
-      needs_clarification: results.filter(r => r.result.needs_clarification).length
-    }
-  });
-});
-
-/**
- * Test a single input with detailed debugging
- */
-app.post('/api/debug-parse', async (req, res) => {
-  const { text, timezone = 'America/New_York' } = req.body;
-  
-  if (!text) {
-    return res.status(400).json({
-      error: 'Please provide text to debug'
-    });
-  }
-  
-  const steps = {};
-  
-  // Track each step
-  steps.original = text;
-  steps.after_google_nlp = await analyzeAndCorrectText(text);
-  steps.after_numbers = convertSpokenNumbersToDigits(steps.after_google_nlp);
-  steps.after_separation = enhancedWordSeparation(steps.after_numbers);
-  steps.final_preprocessed = preprocessNaturalTime(steps.after_google_nlp);
-  
-  // Try each parser individually
-  steps.chrono_result = parseNaturalTime(steps.final_preprocessed, timezone);
-  steps.fallback_result = fallbackAppointmentParser(steps.final_preprocessed, timezone);
-  steps.extraction_result = extractPartialTimeInfo(steps.final_preprocessed, timezone);
-  steps.final_result = parseNaturalTimeWithFallbacks(steps.final_preprocessed, timezone);
-  
-  res.json({
-    input: text,
-    processing_steps: steps,
-    final_outcome: {
-      success: steps.final_result.date !== null,
-      parser_used: steps.final_result.parser,
-      result: steps.final_result
-    }
-  });
->>>>>>> f0b0970a
 });
 
 // ====================
 // SERVER STARTUP
 // ====================
 app.listen(PORT, () => {
-<<<<<<< HEAD
   console.log(`Time Parser service running on port ${PORT}`);
-=======
-  console.log(`🏥 Enhanced Appointment Parser Service`);
-  console.log(`✅ Server running on port ${PORT}`);
-  console.log(`📍 Main endpoint: http://localhost:${PORT}/api/enhanced-parse-natural-time`);
-  console.log(`🧪 Test endpoints:`);
-  console.log(`   - http://localhost:${PORT}/api/test-preprocessing`);
-  console.log(`   - http://localhost:${PORT}/api/test-appointment-parsing`);
-  console.log(`   - http://localhost:${PORT}/api/debug-parse`);
-  console.log(`💊 Health check: http://localhost:${PORT}/health`);
->>>>>>> f0b0970a
 });
 
 module.exports = app;